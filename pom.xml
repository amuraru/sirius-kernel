--- conflicted
+++ resolved
@@ -9,11 +9,7 @@
         <version>3.10.1</version>
     </parent>
     <artifactId>sirius-kernel</artifactId>
-<<<<<<< HEAD
-    <version>7.0-SNAPSHOT</version>
-=======
-    <version>6.21</version>
->>>>>>> beb75dd8
+    <version>7.0</version>
     <name>Sirius Kernel</name>
     <description>Provides common core classes and the microkernel powering all Sirius applications</description>
 
